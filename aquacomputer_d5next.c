--- conflicted
+++ resolved
@@ -1024,10 +1024,7 @@
 
 		priv->power_cycle_count_offset = D5NEXT_POWER_CYCLES;
 		priv->buffer_size = D5NEXT_CTRL_REPORT_SIZE;
-<<<<<<< HEAD
-=======
 		priv->temp_ctrl_offset = D5NEXT_TEMP_CTRL_OFFSET;
->>>>>>> 1f814962
 
 		priv->temp_label = label_d5next_temp;
 		priv->virtual_temp_label = label_virtual_temp_sensors;
